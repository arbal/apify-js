--- conflicted
+++ resolved
@@ -49,19 +49,11 @@
         "lint:fix": "./node_modules/.bin/eslint ./src ./test --ext .js,.jsx --fix"
     },
     "dependencies": {
-<<<<<<< HEAD
         "@apify/http-request": "^1.1.0",
-        "@apify/ps-tree": "^1.1.3",
-        "apify-client": "^0.5.22",
-        "apify-shared": "^0.1.56",
-        "cheerio": "^1.0.0-rc.2",
-=======
-        "@apify/http-request": "^1.0.6",
         "@apify/ps-tree": "^1.1.3",
         "apify-client": "^0.5.25",
         "apify-shared": "^0.1.56",
         "cheerio": "^1.0.0-rc.3",
->>>>>>> ad847c7f
         "content-type": "^1.0.4",
         "express": "^4.17.1",
         "fs-extra": "^8.1.0",
@@ -86,23 +78,17 @@
         "@babel/register": "^7.0.0",
         "@types/chai": "^4.1.7",
         "@types/fs-extra": "^7.0.0",
-<<<<<<< HEAD
-        "@types/puppeteer": "^1.19.1",
-=======
         "@types/mocha": "^5.2.7",
         "@types/puppeteer": "^1.19.0",
         "@types/sinon": "^7.0.13",
->>>>>>> ad847c7f
+        "@types/puppeteer": "^1.19.1",
         "@types/socket.io": "^2.1.2",
         "basic-auth-parser": "^0.0.2",
         "body-parser": "^1.19.0",
         "chai": "^4.2.0",
         "chai-as-promised": "^7.1.1",
         "chai-subset": "^1.6.0",
-<<<<<<< HEAD
-=======
         "csv-parse": "^4.4.3",
->>>>>>> ad847c7f
         "eslint": "^5.16.0",
         "fpcollect": "^1.0.4",
         "fpscanner": "^0.1.5",
