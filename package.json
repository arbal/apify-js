--- conflicted
+++ resolved
@@ -50,13 +50,8 @@
   },
   "dependencies": {
     "@apify/ps-tree": "^1.1.3",
-<<<<<<< HEAD
     "apify-client": "^0.5.6",
-    "apify-shared": "^0.1.20",
-=======
-    "apify-client": "^0.5.5",
     "apify-shared": "^0.1.23",
->>>>>>> 41781d16
     "bluebird": "^3.5.3",
     "cheerio": "^1.0.0-rc.2",
     "content-type": "^1.0.4",
