import fs from 'fs';
import fsExtra from 'fs-extra';
import path from 'path';
import _ from 'underscore';
import Promise from 'bluebird';
import { leftpad } from 'apify-shared/utilities';
import LruCache from 'apify-shared/lru_cache';
import { checkParamOrThrow } from 'apify-client/build/utils';
import { ENV_VARS, LOCAL_STORAGE_SUBDIRS, MAX_PAYLOAD_SIZE_BYTES } from './constants';
import { apifyClient, ensureDirExists, openRemoteStorage, openLocalStorage } from './utils';

export const LOCAL_STORAGE_SUBDIR = LOCAL_STORAGE_SUBDIRS.datasets;
export const LOCAL_FILENAME_DIGITS = 9;
export const LOCAL_GET_ITEMS_DEFAULT_LIMIT = 250000;
const MAX_OPENED_STORES = 1000;
const SAFETY_BUFFER_PERCENT = 0.01 / 100; // 0.01%

const writeFilePromised = Promise.promisify(fs.writeFile);
const readFilePromised = Promise.promisify(fs.readFile);
const readdirPromised = Promise.promisify(fs.readdir);
const statPromised = Promise.promisify(fs.stat);
const emptyDirPromised = Promise.promisify(fsExtra.emptyDir);

const getLocaleFilename = index => `${leftpad(index, LOCAL_FILENAME_DIGITS, 0)}.json`;

const { datasets } = apifyClient;
const datasetsCache = new LruCache({ maxLength: MAX_OPENED_STORES }); // Open Datasets are stored here.

/**
 * Accepts a JSON serializable object as an input, validates its serializability,
 * and validates its serialized size against limitBytes. Optionally accepts its index
 * in an array to provide better error messages. Returns serialized object.
 *
 * @param {Object} item
 * @param {Number} limitBytes
 * @param {Number} [index]
 * @returns {string}
 * @ignore
 */
export const checkAndSerialize = (item, limitBytes, index) => {
    const s = typeof index === 'number' ? ` at index ${index} ` : ' ';
    let payload;
    try {
        checkParamOrThrow(item, 'item', 'Object');
        payload = JSON.stringify(item);
    } catch (err) {
        throw new Error(`Data item${s}is not serializable to JSON.\nCause: ${err.message}`);
    }

    const bytes = Buffer.byteLength(payload);
    if (bytes > limitBytes) {
        throw new Error(`Data item${s}is too large (size: ${bytes} bytes, limit: ${limitBytes} bytes)`);
    }
    return payload;
};

/**
 * Takes an array of JSONs (payloads) as input and produces an array of JSON strings
 * where each string is a JSON array of payloads with a maximum size of limitBytes per one
 * JSON array. Fits as many payloads as possible into a single JSON array and then moves
 * on to the next, preserving item order.
 *
 * The function assumes that none of the items is larger than limitBytes and does not validate.
 *
 * @param {Array} items
 * @param {Number} limitBytes
 * @returns {Array}
 * @ignore
 */
export const chunkBySize = (items, limitBytes) => {
    if (!items.length) return [];
    if (items.length === 1) return items;

    let lastChunkBytes = 2; // Add 2 bytes for [] wrapper.
    const chunks = [];
    // Split payloads into buckets of valid size.
    for (const payload of items) { // eslint-disable-line
        const bytes = Buffer.byteLength(payload);

        if (bytes <= limitBytes && (bytes + 2) > limitBytes) {
            // Handle cases where wrapping with [] would fail, but solo object is fine.
            chunks.push(payload);
            lastChunkBytes = bytes;
        } else if (lastChunkBytes + bytes <= limitBytes) {
            if (!Array.isArray(_.last(chunks))) chunks.push([]); // ensure array
            _.last(chunks).push(payload);
            lastChunkBytes += bytes + 1; // Add 1 byte for ',' separator.
        } else {
            chunks.push([payload]);
            lastChunkBytes = bytes + 2; // Add 2 bytes for [] wrapper.
        }
    }

    // Stringify array chunks.
    return chunks.map(chunk => (typeof chunk === 'string' ? chunk : `[${chunk.join(',')}]`));
};

/**
 * @typedef {Object} PaginationList
 * @property {Array} items - List of returned objects
 * @property {Number} total - Total number of object
 * @property {Number} offset - Number of Request objects that was skipped at the start.
 * @property {Number} count - Number of returned objects
 * @property {Number} limit - Requested limit
 */


/**
 * The `Dataset` class represents an append-only data storage that is useful for saving sequential or tabular data,
 * such as a list of e-commerce products.
 * To create an instance of the `Dataset` class, call the [Apify.openDataset()](#module-Apify-openDataset) function.
 *
 * The actual data is either stored in the Apify cloud (see [Dataset storage documentation](https://www.apify.com/docs/storage#dataset),
 * or on the local disk in the directory specified by the `APIFY_LOCAL_EMULATION_DIR` environment variable (if set).
 *
 * Example usage:
 *
 * ```javascript
 * // Opens dataset called 'some-name'.
 * const dataset = await Apify.openDataset('some-name');
 *
 * // Write a single row
 * await dataset.pushData({ foo: 'bar' });
 *
 * // Write multiple rows
 * await dataset.pushData([
 *   { foo: 'bar2', col2: 'val2' },
 *   { col3: 123 },
 * ]);
 * ```
 *
 * @param {String} datasetId - ID of the dataset.
 */
export class Dataset {
    constructor(datasetId) {
        checkParamOrThrow(datasetId, 'datasetId', 'String');

        this.datasetId = datasetId;
    }

    /**
     * Stores an object or an array of objects to the default dataset of the current actor run.
     * The function has no result, but throws on invalid args or other errors.
     *
     * **IMPORTANT**: Do not forget to use the `await` keyword when calling `Apify.pushData()`,
     * otherwise the actor process might finish before the data is stored!
     *
     * The size of the data is limited by the receiving API and therefore `pushData` will only
     * allow objects whose JSON representation is smaller than 9MB. When an array is passed,
     * none of the included objects
     * may be larger than 9MB, but the array itself may be of any size.
     *
     * The function internally
     * chunks the array into separate items and pushes them sequentially.
     * The chunking process is stable (keeps order of data), but it does not provide a transaction
     * safety mechanism. Therefore, in case of an uploading error (after several automatic retries),
     * the function's promise will reject and the dataset will be left in a state where some of
     * the items have already been saved to the dataset while other items from the source array were not.
     * To overcome this limitation, the developer may for example read the last item saved in the dataset
     * and re-attempt the save of the data from this item onwards to prevent duplicates.
     *
     * @param {Object|Array} data Object or array of objects containing data to be stored in the default dataset.
     * The objects must be serializable to JSON and the JSON representation of each object must be smaller than 9MB.
     * @returns {Promise} Returns a promise that resolves once the data is saved.
     */
    pushData(data) {
        checkParamOrThrow(data, 'data', 'Array | Object');
        const dispatch = payload => datasets.putItems({ datasetId: this.datasetId, data: payload });
        const limit = MAX_PAYLOAD_SIZE_BYTES - Math.ceil(MAX_PAYLOAD_SIZE_BYTES * SAFETY_BUFFER_PERCENT);

        // Handle singular Objects
        if (!Array.isArray(data)) {
            try {
                const payload = checkAndSerialize(data, limit);
                return dispatch(payload);
            } catch (err) {
                return Promise.reject(err);
            }
        }

        // Handle Arrays
        let payloads;
        try {
            payloads = data.map((item, index) => checkAndSerialize(item, limit, index));
        } catch (err) {
            return Promise.reject(err);
        }
        const chunks = chunkBySize(payloads, limit);

        // Invoke client in series to preserve order of data
        return Promise.mapSeries(chunks, chunk => dispatch(chunk));
    }

    /**
     * Returns items in the dataset based on the provided parameters.
     *
     * If format is `json` then doesn't return an array of records but <a href="#PaginationList">PaginationList</a> instead.
     *
     * @param {Object} options
     * @param {String} [options.format='json'] - Format of the items, possible values are: json, csv, xlsx, html, xml and rss.
     * @param {Number} [options.offset=0] - Number of array elements that should be skipped at the start.
     * @param {Number} [options.limit=250000] - Maximum number of array elements to return.
     * @param {Number} [options.desc] - If 1 then the objects are sorted by createdAt in descending order.
     * @param {Array} [options.fields] - If provided then returned objects will only contain specified keys
     * @param {String} [options.unwind] - If provided then objects will be unwound based on provided field.
     * @param {Boolean} [options.disableBodyParser] - If true then response from API will not be parsed
     * @param {Number} [options.attachment] - If 1 then the response will define the Content-Disposition: attachment header, forcing a web
     *                                        browser to download the file rather than to display it. By default this header is not present.
     * @param {String} [options.delimiter=','] - A delimiter character for CSV files, only used if format=csv. You might need to URL-encode
     *                                           the character (e.g. use %09 for tab or %3B for semicolon).
     * @param {Number} [options.bom] - All responses are encoded in UTF-8 encoding. By default, the csv files are prefixed with the UTF-8 Byte
     *                                 Order Mark (BOM), while json, jsonl, xml, html and rss files are not. If you want to override this default
     *                                 behavior, specify bom=1 query parameter to include the BOM or bom=0 to skip it.
     * @param {String} [options.xmlRoot] - Overrides default root element name of xml output. By default the root element is results.
     * @param {String} [options.xmlRow] - Overrides default element name that wraps each page or page function result object in xml output.
     *                                    By default the element name is page or result based on value of simplified parameter.
     * @param {Number} [options.skipHeaderRow] - If set to `1` then header row in csv format is skipped.
     * @return {Promise}
     */
    getData(opts = {}) {
        const { datasetId } = this;
        const params = Object.assign({ datasetId }, opts);

        return datasets.getItems(params);
    }

    /**
     * Returns an object containing general information about the dataset.
     *
     * @example
     * {
     *   "id": "WkzbQMuFYuamGv3YF",
     *   "name": "d7b9MDYsbtX5L7XAj",
     *   "userId": "wRsJZtadYvn4mBZmm",
     *   "createdAt": "2015-12-12T07:34:14.202Z",
     *   "modifiedAt": "2015-12-13T08:36:13.202Z",
     *   "accessedAt": "2015-12-14T08:36:13.202Z",
     *   "itemsCount": 0
     * }
     *
     * @param opts
     * @returns {Promise}
     */
    getInfo(opts = {}) {
        const { datasetId } = this;
        const params = Object.assign({ datasetId }, opts);

        return datasets.getDataset(params);
    }

    /**
     * Iterates over the all dataset items, yielding each in turn to an iteratee function.
     * Each invocation of iteratee is called with three arguments: (element, index).
     *
     * If iteratee returns a Promise then it's awaited before a next call.
     *
     * @param {Function} iteratee
     * @param {Opts} opts
     * @param {Number} [options.offset=0] - Number of array elements that should be skipped at the start.
     * @param {Number} [options.desc] - If 1 then the objects are sorted by createdAt in descending order.
     * @param {Array} [options.fields] - If provided then returned objects will only contain specified keys
     * @param {String} [options.unwind] - If provided then objects will be unwound based on provided field.
     * @param {Number} [options.limit=250000] - How many items to load in one request.
     * @param {Number} index [description]
     * @return {Promise<undefined>}
     */
    forEach(iteratee, opts = {}, index = 0) {
        if (!opts.offset) opts.offset = 0;
        if (opts.format && opts.format !== 'json') throw new Error('Dataset.forEach/map/reduce() support only a "json" format.');

        return this
            .getData(opts)
            .then(({ items, total, limit, offset }) => {
                return Promise
                    .mapSeries(items, item => iteratee(item, index++))
                    .then(() => {
                        const newOffset = offset + limit;

                        if (newOffset >= total) return undefined;

                        const newOpts = Object.assign({}, opts, {
                            offset: newOffset,
                        });

                        return this.forEach(iteratee, newOpts, index);
                    });
            });
    }

    /**
     * Produces a new array of values by mapping each value in list through a transformation function (iteratee).
     * Each invocation of iteratee is called with three arguments: (element, index).
     *
     * If iteratee returns a Promise then it's awaited before a next call.
     *
     * @param {Function} iteratee
     * @param {Opts} opts
     * @param {Number} [options.offset=0] - Number of array elements that should be skipped at the start.
     * @param {Number} [options.desc] - If 1 then the objects are sorted by createdAt in descending order.
     * @param {Array} [options.fields] - If provided then returned objects will only contain specified keys
     * @param {String} [options.unwind] - If provided then objects will be unwound based on provided field.
     * @param {Number} [options.limit=250000] - How many items to load in one request.
     * @param {Number} index [description]
     * @return {Promise<Array>}
     */
    map(iteratee, opts) {
        const result = [];

        const wrappedFunc = (item, index) => {
            return Promise
                .resolve()
                .then(() => iteratee(item, index))
                .then(res => result.push(res));
        };

        return this
            .forEach(wrappedFunc, opts)
            .then(() => result);
    }

    /**
     * Memo is the initial state of the reduction, and each successive step of it should be returned by iteratee.
     * The iteratee is passed three arguments: the memo, then the value and index of the iteration.
     *
     * If no memo is passed to the initial invocation of reduce, the iteratee is not invoked on the first element of the list.
     * The first element is instead passed as the memo in the invocation of the iteratee on the next element in the list.
     *
     * If iteratee returns a Promise then it's awaited before a next call.
     *
     * @param {Function} iteratee
     * @param {*} memo
     * @param {Opts} opts
     * @param {Number} [options.offset=0] - Number of array elements that should be skipped at the start.
     * @param {Number} [options.desc] - If 1 then the objects are sorted by createdAt in descending order.
     * @param {Array} [options.fields] - If provided then returned objects will only contain specified keys
     * @param {String} [options.unwind] - If provided then objects will be unwound based on provided field.
     * @param {Number} [options.limit=250000] - How many items to load in one request.
     * @param {Number} index [description]
     * @return {Promise<*>}
     */
    reduce(iteratee, memo, opts) {
        let currentMemo = memo;

        const wrappedFunc = (item, index) => {
            return Promise
                .resolve()
                .then(() => {
                    return !index && currentMemo === undefined
                        ? item
                        : iteratee(currentMemo, item, index);
                })
                .then((newMemo) => {
                    currentMemo = newMemo;
                });
        };

        return this
            .forEach(wrappedFunc, opts)
            .then(() => currentMemo);
    }

    /**
     * Deletes the dataset.
     *
     * @return {Promise}
     */
    delete() {
        return datasets
            .deleteDataset({
                datasetId: this.datasetId,
            })
            .then(() => {
                datasetsCache.remove(this.datasetId);
            });
    }
}

/**
 * This is a local emulation of a dataset.
 *
 * @ignore
 */
export class DatasetLocal {
    constructor(datasetId, localEmulationDir) {
        checkParamOrThrow(datasetId, 'datasetId', 'String');
        checkParamOrThrow(localEmulationDir, 'localEmulationDir', 'String');

        this.localEmulationPath = path.resolve(path.join(localEmulationDir, LOCAL_STORAGE_SUBDIR, datasetId));
        this.counter = null;
        this.datasetId = datasetId;
        this.initializationPromise = this._initialize();
    }

    _initialize() {
        return ensureDirExists(this.localEmulationPath)
            .then(() => readdirPromised(this.localEmulationPath))
            .then((files) => {
                if (files.length) {
                    const lastFileNum = files.pop().split('.')[0];
                    this.counter = parseInt(lastFileNum, 10);
                } else {
                    this.counter = 0;
                }
                return statPromised(this.localEmulationPath);
            })
            .then((stats) => {
                this.createdAt = stats.birthtime;
                this.modifiedAt = stats.mtime;
                this.accessedAt = stats.atime;
            });
    }

    pushData(data) {
        checkParamOrThrow(data, 'data', 'Array | Object');

        if (!_.isArray(data)) data = [data];

        return this.initializationPromise
            .then(() => {
                const promises = data.map((item) => {
                    this.counter++;

                    // Format JSON to simplify debugging, the overheads is negligible
                    const itemStr = JSON.stringify(item, null, 2);
                    const filePath = path.join(this.localEmulationPath, getLocaleFilename(this.counter));

                    return writeFilePromised(filePath, itemStr);
                });
                this._updateMetadata(true);
                return Promise.all(promises);
            });
    }

    getData(opts = {}) {
        checkParamOrThrow(opts, 'opts', 'Object');
        checkParamOrThrow(opts.limit, 'opts.limit', 'Maybe Number');
        checkParamOrThrow(opts.offset, 'opts.offset', 'Maybe Number');

        if (!opts.limit) opts.limit = LOCAL_GET_ITEMS_DEFAULT_LIMIT;
        if (!opts.offset) opts.offset = 0;

        return this.initializationPromise
            .then(() => {
                const indexes = this._getItemIndexes(opts.offset, opts.limit);

                return Promise.mapSeries(indexes, index => this._readAndParseFile(index));
            })
            .then((items) => {
                this._updateMetadata();
                return {
                    items,
                    total: this.counter,
                    offset: opts.offset,
                    count: items.length,
                    limit: opts.limit,
                };
            });
    }

    getInfo() {
        return this.initializationPromise
            .then(() => {
                const id = this.datasetId;
                const name = id === ENV_VARS.DEFAULT_DATASET_ID ? null : id;
                return {
                    id,
                    name,
                    userId: process.env[ENV_VARS.USER_ID] || null,
                    createdAt: this.createdAt,
                    modifiedAt: this.modifiedAt,
                    accessedAt: this.accessedAt,
                    itemsCount: this.counter,
                };
            });
    }

    forEach(iteratee) {
        return this.initializationPromise
            .then(() => {
                const indexes = this._getItemIndexes();

                return Promise.each(indexes, (index) => {
                    return this
                        ._readAndParseFile(index)
                        .then(item => iteratee(item, index - 1));
                });
            })
            .then(() => undefined);
    }

    map(iteratee) {
        return this.initializationPromise
            .then(() => {
                const indexes = this._getItemIndexes();

                return Promise
                    .map(indexes, (index) => {
                        return this
                            ._readAndParseFile(index)
                            .then(item => iteratee(item, index - 1));
                    });
            });
    }

    reduce(iteratee, memo) {
        return this.initializationPromise
            .then(() => {
                const indexes = this._getItemIndexes();

                return Promise
                    .reduce(indexes, (currentMemo, index) => {
                        return this
                            ._readAndParseFile(index)
                            .then(item => iteratee(currentMemo, item, index - 1));
                    }, memo);
            });
    }

    delete() {
        return this.initializationPromise
            .then(() => emptyDirPromised(this.localEmulationPath))
            .then(() => {
                this._updateMetadata(true);
                datasetsCache.remove(this.datasetId);
            });
    }

    /**
     * Returns an array of item indexes for given offset and limit.
     */
    _getItemIndexes(offset = 0, limit = this.counter) {
        if (limit === null) throw new Error('DatasetLocal must be initialize before calling this._getItemIndexes()!');

        return _.range(
            offset + 1,
            Math.min(offset + limit, this.counter) + 1,
        );
    }

    /**
     * Reads and parses file for given index.
     */
    _readAndParseFile(index) {
        const filePath = path.join(this.localEmulationPath, getLocaleFilename(index));

        return readFilePromised(filePath)
            .then((json) => {
                this._updateMetadata();
                return JSON.parse(json);
            });
    }

    _updateMetadata(isModified) {
        const date = new Date();
        this.accessedAt = date;
        if (isModified) this.modifiedAt = date;
    }
}

/**
 * Helper function that first requests dataset by ID and if dataset doesn't exist then gets it by name.
 *
 * @ignore
 */
const getOrCreateDataset = (datasetIdOrName) => {
    return datasets
        .getDataset({ datasetId: datasetIdOrName })
        .then((existingDataset) => {
            if (existingDataset) return existingDataset;

            return datasets.getOrCreateDataset({ datasetName: datasetIdOrName });
        });
};


/**
 * Opens a dataset and returns a promise resolving to an instance of the [Dataset](#Dataset) class.
 *
 * Dataset is an append-only data storage that is useful for saving sequential or tabular data,
 * such as a list of e-commerce products.
 * The data can be written to the dataset using the [Dataset.pushData()](#Dataset-pushData) function.
 *
 * Example usage:
 *
 * ```javascript
 * // Opens dataset called 'some-name'.
 * const dataset = await Apify.openDataset('some-name');
 *
 * // Write a single row
 * await dataset.pushData({ foo: 'bar' });
 *
 * // Write multiple rows
 * await dataset.pushData([
 *   { foo: 'bar2', col2: 'val2' },
 *   { col3: 123 },
 * ]);
 * ```
 *
<<<<<<< HEAD
 * If the `APIFY_LOCAL_STORAGE_DIR` environment variable is set, the result of this function
 * is an instance of the `DatasetLocal` class which stores the data in a local directory
 * rather than Apify cloud. This is useful for local development and debugging of your actors.
 *
 * @param {string} datasetIdOrName ID or name of the dataset to be opened. If no value is provided
 *                                 then the function opens the default dataset associated with the actor run.
 * @returns {Promise<Dataset>} Returns a promise that resolves to a `Dataset` object.
=======
 * @param {String} datasetIdOrName
 *   ID or name of the dataset to be opened. If no value is provided
 *   then the function opens the default dataset associated with the actor run,
 *   identified by the `APIFY_DEFAULT_DATASET_ID` environment variable.
 *   The full name must be specified as `username/dataset-name`.
 * @returns {Promise<Dataset>}
 *   Returns a promise that resolves to an instance of the [Dataset](#Dataset) class.
>>>>>>> 170fa568
 *
 * @memberof module:Apify
 * @name openDataset
 * @instance
 * @function
 */
export const openDataset = (datasetIdOrName) => {
    checkParamOrThrow(datasetIdOrName, 'datasetIdOrName', 'Maybe String');

    return process.env[ENV_VARS.PLATFORM_STORAGE]
        ? openRemoteStorage(datasetIdOrName, ENV_VARS.DEFAULT_DATASET_ID, Dataset, datasetsCache, getOrCreateDataset)
        : openLocalStorage(datasetIdOrName, ENV_VARS.DEFAULT_DATASET_ID, DatasetLocal, datasetsCache);
};

/**
 * Stores an object or an array of objects to the default dataset of the current actor run.
 * The ID of the default dataset is taken from the `APIFY_DEFAULT_DATASET_ID` environment variable.
 * The function has no result, but throws on invalid args or other errors.
 *
 * Calling
 * ```javascript
 * await Apify.pushData({ myValue: 123 });
 * ```
 *
 * is equivalent to:
 * ```javascript
 * const dataset = await Apify.openDataset();
 * await dataset.pushData({ myValue: 123 });
 * ```
 *
 * The actual data is either stored in the Apify cloud (see [Dataset storage documentation](https://www.apify.com/docs/storage#dataset),
 * or on the local disk in the directory specified by the `APIFY_LOCAL_EMULATION_DIR` environment variable (if set).
 *
<<<<<<< HEAD
 * If the `APIFY_LOCAL_STORAGE_DIR` environment variable is defined, the data gets pushed into local directory.
 * This feature is useful for local development and debugging of your actors.
=======
 * For more information, see
 * [Apify.openDataset()](#module-Apify-openDataset) and [Dataset.pushData()](#Dataset-pushData).
>>>>>>> 170fa568
 *
 * **IMPORTANT**: Do not forget to use the `await` keyword when calling `Apify.pushData()`,
 * otherwise the actor process might finish before the data is stored!
 *
 * @param {Object|Array} data Object or array of objects containing data to be stored in the default dataset.
 * The objects must be serializable to JSON and the JSON representation of each object must be smaller than 9MB.
 * @returns {Promise} Returns a promise that resolves once the data is saved.
 *
 * @memberof module:Apify
 * @name pushData
 * @instance
 * @function
 */
export const pushData = item => openDataset().then(dataset => dataset.pushData(item));<|MERGE_RESOLUTION|>--- conflicted
+++ resolved
@@ -596,15 +596,6 @@
  * ]);
  * ```
  *
-<<<<<<< HEAD
- * If the `APIFY_LOCAL_STORAGE_DIR` environment variable is set, the result of this function
- * is an instance of the `DatasetLocal` class which stores the data in a local directory
- * rather than Apify cloud. This is useful for local development and debugging of your actors.
- *
- * @param {string} datasetIdOrName ID or name of the dataset to be opened. If no value is provided
- *                                 then the function opens the default dataset associated with the actor run.
- * @returns {Promise<Dataset>} Returns a promise that resolves to a `Dataset` object.
-=======
  * @param {String} datasetIdOrName
  *   ID or name of the dataset to be opened. If no value is provided
  *   then the function opens the default dataset associated with the actor run,
@@ -612,7 +603,6 @@
  *   The full name must be specified as `username/dataset-name`.
  * @returns {Promise<Dataset>}
  *   Returns a promise that resolves to an instance of the [Dataset](#Dataset) class.
->>>>>>> 170fa568
  *
  * @memberof module:Apify
  * @name openDataset
@@ -646,13 +636,8 @@
  * The actual data is either stored in the Apify cloud (see [Dataset storage documentation](https://www.apify.com/docs/storage#dataset),
  * or on the local disk in the directory specified by the `APIFY_LOCAL_EMULATION_DIR` environment variable (if set).
  *
-<<<<<<< HEAD
- * If the `APIFY_LOCAL_STORAGE_DIR` environment variable is defined, the data gets pushed into local directory.
- * This feature is useful for local development and debugging of your actors.
-=======
  * For more information, see
  * [Apify.openDataset()](#module-Apify-openDataset) and [Dataset.pushData()](#Dataset-pushData).
->>>>>>> 170fa568
  *
  * **IMPORTANT**: Do not forget to use the `await` keyword when calling `Apify.pushData()`,
  * otherwise the actor process might finish before the data is stored!
