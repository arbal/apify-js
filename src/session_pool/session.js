import { cryptoRandomObjectId } from 'apify-shared/utilities';
import log from 'apify-shared/log';
import { checkParamOrThrow } from 'apify-client/build/utils';
import tough from 'tough-cookie';
import EVENTS from './events';
import { STATUS_CODES_BLOCKED } from '../constants';
import { getCookiesFromResponse } from './session_utils';

const { Cookie } = tough;

const PUPPETEER_COOKIE_TYPE = 1;
const TOUGH_COOKIE_TYPE = 2;


/**
 *  Class aggregating data for session.
 *  Sessions are used to store information such as cookies and can be used for generating fingerprints and proxy sessions.
 *  You can imagine each session as a specific user, with its own cookies, IP (via proxy) and potentially a unique browser fingerprint.
 *  Session internal state can be enriched with custom user data for example some authorization tokens and specific headers in general.
 */
export class Session {
    /**
     * Session configuration.
     * @param [options.id] {String} - Id of session used for generating fingerprints. It is used as proxy session name.
     * @param [options.maxAgeSecs=3000] {Number} - Number of seconds after which the session is considered as expired.
     * @param options.userData {Object} - Object where custom user data can be stored. For example custom headers.
     * @param [options.maxErrorScore=3] {number} - Maximum number of marking session as blocked usage.
     * If the `errorScore` reaches the `maxErrorScore` session is marked as block and it is thrown away.
     * It starts at 0. Calling the `markBad` function increases the `errorScore` by 1.
     * Calling the `markGood` will decrease the `errorScore` by `errorScoreDecrement`
     * @param [options.errorScoreDecrement=0.5] {number} - It is used for healing the session.
     * For example: if your session is marked bad two times, but it is successful on the third attempt it's errorScore is decremented by this number.
     * @param options.createdAt {Date} - Date of creation.
     * @param options.expiredAt {Date} - Date of expiration.
     * @param [options.usageCount=0] {Number} - Indicates how many times the session has been used.
     * @param [options.errorCount=0] {Number} - Indicates how many times the session is marked bad.
     * @param [options.maxUsageCount=50] {Number} - Session should be used only a limited amount of times.
     * This number indicates how many times the session is going to be used, before it is thrown away.
     * @param options.sessionPool {EventEmitter} - SessionPool instance. Session will emit the `sessionRetired` event on this instance.
     */
    constructor(options = {}) {
        const {
            id = `session_${cryptoRandomObjectId(10)}`,
            cookies = [], // @TODO: Delete, deprecate or leave it as custom cookie persistance?
            cookieJar = new tough.CookieJar(),
            maxAgeSecs = 3000,
            userData = {},
            maxErrorScore = 3,
            errorScoreDecrement = 0.5,
            createdAt = new Date(),
            usageCount = 0,
            errorScore = 0,
            maxUsageCount = 50,
            sessionPool,
        } = options;

        const { expiresAt = new Date(Date.now() + (maxAgeSecs * 1000)) } = options;
        const type = options.type ? parseInt(options.type, 10) : TOUGH_COOKIE_TYPE;

        // Validation
        checkParamOrThrow(id, 'options.id', 'String');
        checkParamOrThrow(maxAgeSecs, 'options.maxAgeSecs', 'Number');
        checkParamOrThrow(userData, 'options.userData', 'Object');
        checkParamOrThrow(maxErrorScore, 'options.maxErrorScore', 'Number');
        checkParamOrThrow(expiresAt, 'options.expiresAt', 'Maybe Date');
        checkParamOrThrow(createdAt, 'options.createdAt', 'Date');
        checkParamOrThrow(usageCount, 'options.usageCount', 'Number');
        checkParamOrThrow(errorScore, 'options.errorScore', 'Number');
        checkParamOrThrow(maxUsageCount, 'options.maxUsageCount', 'Number');
        checkParamOrThrow(sessionPool, 'options.sessionPool', 'Object');
        checkParamOrThrow(type, 'options.type', 'Number');

        // sessionPool must be instance of SessionPool.
        if (sessionPool.constructor.name !== 'SessionPool') {
            throw new Error('Session: sessionPool must be instance of SessionPool');
        }

        // Configurable
        this.id = id;
        this.cookies = cookies;
        this.cookieJar = cookieJar.setCookie ? cookieJar : tough.CookieJar.fromJSON(JSON.stringify(cookieJar));
        this.maxAgeSecs = maxAgeSecs;
        this.userData = userData;
        this.maxErrorScore = maxErrorScore;
        this.errorScoreDecrement = errorScoreDecrement;

        // Internal
        this.expiresAt = expiresAt;
        this.createdAt = createdAt;
        this.usageCount = usageCount; // indicates how many times the session has been used
        this.errorScore = errorScore; // indicates number of markBaded request with the session
        this.maxUsageCount = maxUsageCount;
        this.sessionPool = sessionPool;
        this.type = type;
    }

    /**
     * indicates whether the session is blocked.
     * Session is blocked once it reaches the `maxErrorScore`.
     * @return {boolean}
     */
    isBlocked() {
        return this.errorScore >= this.maxErrorScore;
    }

    /**
     * Indicates whether the session is expired.
     * Session expiration is determined by the `maxAgeSecs`.
     * Once the session is older than `createdAt + maxAgeSecs` the session is considered expired.
     * @return {boolean}
     */
    isExpired() {
        return this.expiresAt <= new Date();
    }

    /**
     * Indicates whether the session is used maximum number of times.
     * Session maximum usage count can be changed by `maxUsageCount` parameter.
     * @return {boolean}
     */
    isMaxUsageCountReached() {
        return this.usageCount >= this.maxUsageCount;
    }

    /**
     * Indicates whether the session can be used for next requests.
     * Session is usable when it is not expired, not blocked and the maximum usage count has not be reached.
     * @return {boolean}
     */
    isUsable() {
        return !this.isBlocked() && !this.isExpired() && !this.isMaxUsageCountReached();
    }

    /**
     * This method should be called after a successful session usage.
     * It increases `usageCount` and potentially lowers the `errorScore` by the `errorScoreDecrement`.
     */
    markGood() {
        this.usageCount += 1;

        if (this.errorScore > 0) {
            this.errorScore -= this.errorScoreDecrement;
        }
    }

    /**
     * Gets session state for persistence in KeyValueStore.
     * @return {Object} represents session internal state.
     */
    getState() {
        return {
            id: this.id,
            cookies: this.cookies,
            cookieJar: this.cookieJar.toJSON(),
            userData: this.userData,
            maxErrorScore: this.maxErrorScore,
            errorScoreDecrement: this.errorScoreDecrement,
            expiresAt: this.expiresAt.toISOString(),
            createdAt: this.createdAt.toISOString(),
            usageCount: this.usageCount,
            errorScore: this.errorScore,
            type: this.type,
        };
    }

    /**
     * Marks session as blocked and emits event on the `SessionPool`
     * This method should be used if the session usage was unsuccessful
     * and you are sure that it is because of the session configuration and not any external matters.
     * For example when server returns 403 status code.
     * If the session does not work due to some external factors as server error such as 5XX you probably want to use `markBad` method.
     */
    retire() {
        // mark it as an invalid by increasing the error score count.
        this.errorScore += this.maxErrorScore;
        this.usageCount += 1;

        // emit event so we can retire browser in puppeteer pool
        this.sessionPool.emit(EVENTS.SESSION_RETIRED, this);
    }

    /**
     * Increases usage and error count.
     * Should be used when the session has been used unsuccessfully. For example because of timeouts.
     */
    markBad() {
        this.errorScore += 1;
        this.usageCount += 1;
    }

    /**
     * Retires session based on status code.
     * @param statusCode {Number} - HTTP status code
     * @return {boolean} whether the session was retired.
     */
    checkStatus(statusCode) {
        const isBlocked = STATUS_CODES_BLOCKED.includes(statusCode);
        if (isBlocked) {
            this.retire();
        }
        return isBlocked;
    }

    /**
     * Sets cookies from response to the cookieJar.
     * Accepts responses with headers accessible by `response.headers` or `response.headers()`.
     * Parses cookies from `set-cookie` header and sets them to `Session.cookieJar`.
     * @param response
     */
<<<<<<< HEAD
    setCookiesFromResponse(response) {
        const cookies = getCookiesFromResponse(response).filter(c => c);
=======
    putResponse(response) {
        try {
            const cookies = getCookiesFromResponse(response).filter(c => c);
>>>>>>> 0235036b

            this.setCookies(cookies, response.url);
        } catch (e) {
            // if invalid Cookie header is provided just log the exception.
            log.exception(e, 'Session: Could not get cookies from response');
        }
    }

    /**
     * Set cookies to session cookieJar.
     * Cookies array should be [tough-cookie](https://github.com/salesforce/tough-cookie)
     * or [puppeteer](https://pptr.dev/#?product=Puppeteer&version=v2.0.0&show=api-pagecookiesurls) cookie compatible.
     * @param cookies {Array<Cookie>}
     * @param url {String}
     */
    setCookies(cookies, url) {
        const isPuppeteerCookies = !!cookies[0].name;

        for (const cookie of cookies) {
            let cookieToSave;

            if (isPuppeteerCookies) {
                cookieToSave = this._puppeteerCookieToTough(cookie);
                this.type = PUPPETEER_COOKIE_TYPE;
            } else {
                cookieToSave = cookie;
                this.type = TOUGH_COOKIE_TYPE;
            }

            this.cookieJar.setCookieSync(cookieToSave, url, { ignoreError: false });
        }
    }

    /**
     * Get cookies.
     * Gets a array of cookies in the format corresponding to the type property.
     * @param url {String}
     * @return {Array<Object>}
     */
    getCookies(url) {
        const shouldTransformToPuppeteerCookie = this.type === PUPPETEER_COOKIE_TYPE;
        const cookies = this.cookieJar.getCookiesSync(url);

        if (!shouldTransformToPuppeteerCookie) {
            return cookies;
        }

        return cookies.map(this._toughCookieToPuppeteer);
    }

    /**
     * Wrapper around `tough-cookie` Cookie jar `getCookieString` method.
     * @param url
     * @return {String} - represents `Cookie` header.
     */
    getCookieString(url) {
        return this.cookieJar.getCookieStringSync(url, {});
    }


    /**
     *  Transforms puppeteer cookie to tough-cookie.
     * @param puppeteerCookie {Object} - Cookie from puppeteer `page.cookies method.
     * @return {Cookie}
     * @private
     */
    _puppeteerCookieToTough(puppeteerCookie) {
        return new Cookie({
            key: puppeteerCookie.name,
            value: puppeteerCookie.value,
            expires: new Date(puppeteerCookie.expires),
            domain: puppeteerCookie.domain,
            path: puppeteerCookie.path,
            secure: puppeteerCookie.secure,
            httpOnly: puppeteerCookie.httpOnly,
        });
    }

    /**
     *  Transforms tough-cookie cookie to puppeteer Cookie .
     * @param toughCookie - Cookie from CookieJar.
     * @return {Object} - puppeteer cookie
     * @private
     */
    _toughCookieToPuppeteer(toughCookie) {
        return {
            name: toughCookie.key,
            value: toughCookie.value,
            expires: new Date(toughCookie.expires).getTime(),
            domain: toughCookie.domain,
            path: toughCookie.path,
            secure: toughCookie.secure,
            httpOnly: toughCookie.httpOnly,
        };
    }
}<|MERGE_RESOLUTION|>--- conflicted
+++ resolved
@@ -1,12 +1,12 @@
-import { cryptoRandomObjectId } from 'apify-shared/utilities';
+import {cryptoRandomObjectId} from 'apify-shared/utilities';
 import log from 'apify-shared/log';
-import { checkParamOrThrow } from 'apify-client/build/utils';
+import {checkParamOrThrow} from 'apify-client/build/utils';
 import tough from 'tough-cookie';
 import EVENTS from './events';
-import { STATUS_CODES_BLOCKED } from '../constants';
-import { getCookiesFromResponse } from './session_utils';
-
-const { Cookie } = tough;
+import {STATUS_CODES_BLOCKED} from '../constants';
+import {getCookiesFromResponse} from './session_utils';
+
+const {Cookie} = tough;
 
 const PUPPETEER_COOKIE_TYPE = 1;
 const TOUGH_COOKIE_TYPE = 2;
@@ -54,7 +54,7 @@
             sessionPool,
         } = options;
 
-        const { expiresAt = new Date(Date.now() + (maxAgeSecs * 1000)) } = options;
+        const {expiresAt = new Date(Date.now() + (maxAgeSecs * 1000))} = options;
         const type = options.type ? parseInt(options.type, 10) : TOUGH_COOKIE_TYPE;
 
         // Validation
@@ -207,14 +207,9 @@
      * Parses cookies from `set-cookie` header and sets them to `Session.cookieJar`.
      * @param response
      */
-<<<<<<< HEAD
     setCookiesFromResponse(response) {
-        const cookies = getCookiesFromResponse(response).filter(c => c);
-=======
-    putResponse(response) {
         try {
             const cookies = getCookiesFromResponse(response).filter(c => c);
->>>>>>> 0235036b
 
             this.setCookies(cookies, response.url);
         } catch (e) {
@@ -244,7 +239,7 @@
                 this.type = TOUGH_COOKIE_TYPE;
             }
 
-            this.cookieJar.setCookieSync(cookieToSave, url, { ignoreError: false });
+            this.cookieJar.setCookieSync(cookieToSave, url, {ignoreError: false});
         }
     }
 
