import { checkParamOrThrow } from 'apify-client/build/utils';
import log from 'apify-shared/log';
import _ from 'underscore';
import BasicCrawler from './basic_crawler';
import PuppeteerPool from './puppeteer_pool';
import { addTimeoutToPromise } from './utils';

const DEFAULT_OPTIONS = {
    gotoFunction: async ({ request, page }) => page.goto(request.url, { timeout: 60000 }),
    handlePageTimeoutSecs: 300,
    handleFailedRequestFunction: ({ request }) => {
        const details = _.pick(request, 'id', 'url', 'method', 'uniqueKey');
        log.error('PuppeteerCrawler: Request failed and reached maximum retries', details);
    },
};

const PAGE_CLOSE_TIMEOUT_MILLIS = 30000;

/**
 * Provides a simple framework for parallel crawling of web pages
 * using headless Chrome with <a href="https://github.com/GoogleChrome/puppeteer" target="_blank">Puppeteer</a>.
 *
 * The source URLs are represented using {@link Request} objects that are fed from
 * {@link RequestList} or {@link RequestQueue} instances provided by the [`requestList`](#new_PuppeteerCrawler_new)
 * or [`requestQueue`](#new_PuppeteerCrawler_new) constructor options, respectively.
 *
 * If both [`requestList`](#new_PuppeteerCrawler_new) and [`requestQueue`](#new_PuppeteerCrawler_new) are used,
 * the instance first processes URLs from the {@link RequestList} and automatically enqueues all of them
 * to {@link RequestQueue} before it starts their processing. This ensures that a single URL is not crawled multiple times.
 *
 * The crawler finishes when there are no more {@link Request} objects to crawl.
 *
 * `PuppeteerCrawler` opens a new Chrome page (i.e. tab) for each {@link Request} object to crawl
 * and then calls the function provided by user as the [`handlePageFunction()`](#new_PuppeteerCrawler_new) option.
 *
 * New pages are only opened when there is enough free CPU and memory available,
 * using the functionality provided by the {@link AutoscaledPool} class.
 * All {@link AutoscaledPool} configuration options can be passed to the `autoscaledPoolOptions`
 * parameter of the `PuppeteerCrawler` constructor. For user convenience, the `minConcurrency` and `maxConcurrency`
 * {@link AutoscaledPool} options are available directly in the `PuppeteerCrawler` constructor.
 *
 * Note that the pool of Puppeteer instances is internally managed by
 * the {@link PuppeteerPool} class. Many constructor options
 * such as `maxOpenPagesPerInstance` or `launchPuppeteerFunction` are passed directly
 * to {@link PuppeteerPool} constructor.
 *
 * **Example usage:**
 *
 * ```javascript
 * const crawler = new Apify.PuppeteerCrawler({
 *     requestList,
 *     handlePageFunction: async ({ page, request }) => {
 *         // This function is called to extract data from a single web page
 *         // 'page' is an instance of Puppeteer.Page with page.goto(request.url) already called
 *         // 'request' is an instance of Request class with information about the page to load
 *         await Apify.pushData({
 *             title: await page.title(),
 *             url: request.url,
 *             succeeded: true,
 *         })
 *     },
 *     handleFailedRequestFunction: async ({ request }) => {
 *         // This function is called when crawling of a request failed too many time
 *         await Apify.pushData({
 *             url: request.url,
 *             succeeded: false,
 *             errors: request.errorMessages,
 *         })
 *     },
 * });
 *
 * await crawler.run();
 * ```
 * @param {Object} options All `PuppeteerCrawler` parameters are passed
 *   via an options object with the following keys:
 * @param {Function} options.handlePageFunction
 *   Function that is called to process each request.
 *   It is passed an object with the following fields:
 *
 * ```
 * {
 *   request: Request,
 *   response: Response,
 *   page: Page,
 *   puppeteerPool: PuppeteerPool
 * }
 * ```
 *
 *   `request` is an instance of the {@link Request} object with details about the URL to open, HTTP method etc.
 *   `response` is an instance of the `Puppeteer`
 *   <a href="https://pptr.dev/#?product=Puppeteer&show=api-class-page" target="_blank"><code>Page</code></a>
 *   `page` is an instance of the `Puppeteer`
 *   <a href="https://pptr.dev/#?product=Puppeteer&show=api-class-response" target="_blank"><code>Response</code></a>,
 *   which is the main resource response as returned by `page.goto(request.url)`.
 *   `puppeteerPool` is an instance of the {@link PuppeteerPool} used by this `PuppeteerCrawler`.
 *
 *   The function must return a promise, which is then awaited by the crawler.
 *
 *   If the function throws an exception, the crawler will try to re-crawl the
 *   request later, up to `option.maxRequestRetries` times.
 *   If all the retries fail, the crawler calls the function
 *   provided to the `options.handleFailedRequestFunction` parameter.
 *   To make this work, you should **always**
 *   let your function throw exceptions rather than catch them.
 *   The exceptions are logged to the request using the {@link Request.pushErrorMessage} function.
 * @param {RequestList} options.requestList
 *   Static list of URLs to be processed.
 *   Either `requestList` or `requestQueue` option must be provided (or both).
 * @param {RequestQueue} options.requestQueue
 *   Dynamic queue of URLs to be processed. This is useful for recursive crawling of websites.
 *   Either `requestList` or `requestQueue` option must be provided (or both).
 * @param {Number} [options.handlePageTimeoutSecs=300]
 *   Timeout in which the function passed as `options.handlePageFunction` needs to finish, in seconds.
 * @param {Function} [options.gotoFunction]
 *   Overrides the function that opens the page in Puppeteer. The function should return the result of Puppeteer's
 *   <a href="https://pptr.dev/#?product=Puppeteer&show=api-pagegotourl-options" target="_blank">page.goto()</a> function,
 *   i.e. a `Promise` resolving to the <a href="https://pptr.dev/#?product=Puppeteer&show=api-class-response" target="_blank">Response</a> object.
 *
 *   This is useful if you need to extend the page load timeout or select different criteria
 *   to determine that the navigation succeeded.
 *
 *   Note that a single page object is only used to process a single request and it is closed afterwards.
 *
 *   See source code on
 *   <a href="https://github.com/apifytech/apify-js/blob/master/src/puppeteer_crawler.js#L9" target="_blank">GitHub</a>
 *   for default behavior.
 * @param {Function} [options.handleFailedRequestFunction]
 *   A function to handle requests that failed more than `option.maxRequestRetries` times.
 *
 *   The function receives the following object as an argument:
 * ```
 * {
 *   request: Request,
 *   error: Error,
 * }
 * ```
 *   Where the {@link Request} instance corresponds to the failed request, and the `Error` instance
 *   represents the last error thrown during processing of the request.
 *
 *   See
 *   <a href="https://github.com/apifytech/apify-js/blob/master/src/puppeteer_crawler.js#L11" target="_blank">source code</a>
 *   for the default implementation of this function.
 * @param {Number} [options.maxRequestRetries=3]
 *    Indicates how many times the request is retried if either `handlePageFunction()` or `gotoFunction()` fails.
 * @param {Number} [options.maxRequestsPerCrawl]
 *   Maximum number of pages that the crawler will open. The crawl will stop when this limit is reached.
 *   Always set this value in order to prevent infinite loops in misconfigured crawlers.
 *   Note that in cases of parallel crawling, the actual number of pages visited might be slightly higher than this value.
 * @param {Number} [options.maxOpenPagesPerInstance=50]
 *   Maximum number of opened tabs per browser. If this limit is reached then a new
 *   browser instance is started. See `maxOpenPagesPerInstance` parameter of {@link PuppeteerPool}.
 * @param {Number} [options.retireInstanceAfterRequestCount=100]
 *   Maximum number of requests that can be processed by a single browser instance.
 *   After the limit is reached the browser will be retired and new requests will
 *   be handled by a new browser instance.
 *   See `retireInstanceAfterRequestCount` parameter of {@link PuppeteerPool}.
 * @param {Number} [options.instanceKillerIntervalMillis=60000]
 *   Indicates how often are the open Puppeteer instances checked whether they can be closed.
 *   See `instanceKillerIntervalMillis` parameter of {@link PuppeteerPool}.
 * @param {Number} [options.killInstanceAfterMillis=300000]
 *   If Puppeteer instance reaches the `options.retireInstanceAfterRequestCount` limit then
 *   it is considered retired and no more tabs will be opened. After the last tab is closed
 *   the whole browser is closed too. This parameter defines a time limit for inactivity
 *   after which the browser is closed even if there are pending tabs. See
 *   `killInstanceAfterMillis` parameter of {@link PuppeteerPool}.
 * @param {String[]} [options.proxyUrls]
 *   An array of custom proxy URLs to be used by the {@link PuppeteerPool} instance.
 *   The provided custom proxies' order will be randomized and the resulting list rotated.
 *   Custom proxies are not compatible with Apify Proxy and an attempt to use both
 *   configuration options will cause an error to be thrown on startup.
 * @param {Function} [options.launchPuppeteerFunction]
 *   Overrides the default function to launch a new Puppeteer instance.
 *   See `launchPuppeteerFunction` parameter of {@link PuppeteerPool}.
 *   See source code on
 *   <a href="https://github.com/apifytech/apify-js/blob/master/src/puppeteer_pool.js#L28" target="_blank">GitHub</a>
 *   for default behavior.
 * @param {LaunchPuppeteerOptions} [options.launchPuppeteerOptions]
 *   Options used by [`Apify.launchPuppeteer()`](apify#module_Apify.launchPuppeteer) to start new Puppeteer instances.
 *   See `launchPuppeteerOptions` parameter of {@link PuppeteerPool} and [`LaunchPuppeteerOptions`](../typedefs/launchpuppeteeroptions).
 * @param {Object} [options.autoscaledPoolOptions]
 *   Custom options passed to the underlying {@link AutoscaledPool} instance constructor.
 *   Note that the `runTaskFunction`, `isTaskReadyFunction` and `isFinishedFunction` options
 *   are provided by `PuppeteerCrawler` and should not be overridden.
 * @param {Object} [options.minConcurrency=1]
 *   Sets the minimum concurrency (parallelism) for the crawl. Shortcut to the corresponding {@link AutoscaledPool} option.
 *
 *   *WARNING:* If you set this value too high with respect to the available system memory and CPU, your crawler will run extremely slow or crash.
 *   If you're not sure, just keep the default value and the concurrency will scale up automatically.
 * @param {Object} [options.maxConcurrency=1000]
 *   Sets the maximum concurrency (parallelism) for the crawl. Shortcut to the corresponding {@link AutoscaledPool} option.
 */
class PuppeteerCrawler {
    constructor(options) {
        // For backwards compatibility, in the future we can remove this...
        if (!options.retireInstanceAfterRequestCount && options.abortInstanceAfterRequestCount) {
            log.warning('PuppeteerCrawler: Parameter `abortInstanceAfterRequestCount` is deprecated! Use `retireInstanceAfterRequestCount` instead!');
            options.retireInstanceAfterRequestCount = options.abortInstanceAfterRequestCount;
        }

        const {
            handlePageFunction,
            gotoFunction,
            pageOpsTimeoutMillis, // Deprecated, remove in the future.
            handlePageTimeoutSecs,

            // AutoscaledPool shorthands
            maxConcurrency,
            minConcurrency,

            // BasicCrawler options
            requestList,
            requestQueue,
            maxRequestRetries,
            maxRequestsPerCrawl,
            handleFailedRequestFunction,
            autoscaledPoolOptions,

            // PuppeteerPool options
            // TODO: We should put these into a single object, similarly to autoscaledPoolOptions
            maxOpenPagesPerInstance,
            retireInstanceAfterRequestCount,
            instanceKillerIntervalMillis,
            killInstanceAfterMillis,
            proxyUrls,
            launchPuppeteerFunction,
            launchPuppeteerOptions,
        } = _.defaults({}, options, DEFAULT_OPTIONS);

        checkParamOrThrow(handlePageFunction, 'options.handlePageFunction', 'Function');
        checkParamOrThrow(handleFailedRequestFunction, 'options.handleFailedRequestFunction', 'Maybe Function');
        checkParamOrThrow(gotoFunction, 'options.gotoFunction', 'Function');

        this.handlePageFunction = handlePageFunction;
        this.gotoFunction = gotoFunction;

        if (pageOpsTimeoutMillis) log.warning('options.pageOpsTimeoutMillis is deprecated, use options.handlePageTimeoutSecs instead.');
        this.handlePageTimeoutMillis = handlePageTimeoutSecs * 1000 || pageOpsTimeoutMillis;

        this.puppeteerPoolOptions = {
            maxOpenPagesPerInstance,
            retireInstanceAfterRequestCount,
            instanceKillerIntervalMillis,
            killInstanceAfterMillis,
            proxyUrls,
            launchPuppeteerFunction,
            launchPuppeteerOptions,
        };

        this.puppeteerPool = null; // Constructed when .run()

        this.basicCrawler = new BasicCrawler({
            // Basic crawler options.
            requestList,
            requestQueue,
            maxRequestRetries,
            maxRequestsPerCrawl,
            handleRequestFunction: (...args) => this._handleRequestFunction(...args),
            handleFailedRequestFunction,

            // Autoscaled pool options.
            maxConcurrency,
            minConcurrency,
            autoscaledPoolOptions,
        });
    }

    /**
     * Runs the crawler. Returns promise that gets resolved once all the requests got processed.
     *
     * @return {Promise}
     */
    async run() {
        if (this.isRunning) return this.isRunningPromise;

        this.puppeteerPool = new PuppeteerPool(this.puppeteerPoolOptions);
        this.isRunning = true;
        this.rejectOnAbortPromise = new Promise((r, reject) => { this.rejectOnAbort = reject; });
        try {
            this.isRunningPromise = this.basicCrawler.run();
            await this.isRunningPromise;
            this.isRunning = false;
        } catch (err) {
            this.isRunning = false; // Doing this before rejecting to make sure it's set when error handlers fire.
            this.rejectOnAbort(err);
        } finally {
            this.puppeteerPool.destroy();
        }
    }

    /**
     * Aborts the crawler by preventing crawls of additional pages and terminating the running ones.
     *
     * @return {Promise}
     */
    async abort() {
        this.isRunning = false;
        await this.basicCrawler.abort();
        this.rejectOnAbort(new Error('PuppeteerCrawler: .abort() function has been called. Aborting the crawler.'));
    }

    /**
     * Wrapper around handlePageFunction that opens and closes pages etc.
     *
     * @ignore
     */
    async _handleRequestFunction({ request }) {
        if (!this.isRunning) throw new Error('PuppeteerCrawler is stopped.'); // Pool will be destroyed.

        const page = await this.puppeteerPool.newPage();

        try {
            const pageOperationsPromise = this
                .gotoFunction({ page, request, puppeteerPool: this.puppeteerPool })
                .then(response => addTimeoutToPromise(
                    this.handlePageFunction({ page, request, puppeteerPool: this.puppeteerPool, response }),
                    this.handlePageTimeoutMillis,
                    'PuppeteerCrawler: handlePageFunction timed out.',
                ));

            // rejectOnAbortPromise rejects when .abort() is called or BasicCrawler throws.
            // All running pages are therefore terminated with an error to be reclaimed and retried.
            return await Promise.race([pageOperationsPromise, this.rejectOnAbortPromise]);
        } finally {
            try {
<<<<<<< HEAD
                await Promise.race([this.puppeteerPool.recyclePage(page), createTimeoutPromise(PAGE_CLOSE_TIMEOUT_MILLIS, 'Operation timed out.')]);
=======
                await addTimeoutToPromise(page.close(), PAGE_CLOSE_TIMEOUT_MILLIS, 'Operation timed out.');
>>>>>>> 252b2cca
            } catch (err) {
                log.debug('PuppeteerCrawler: Page.close() failed.', { reason: err && err.message });
            }
        }
    }
}


export default PuppeteerCrawler;<|MERGE_RESOLUTION|>--- conflicted
+++ resolved
@@ -322,11 +322,7 @@
             return await Promise.race([pageOperationsPromise, this.rejectOnAbortPromise]);
         } finally {
             try {
-<<<<<<< HEAD
-                await Promise.race([this.puppeteerPool.recyclePage(page), createTimeoutPromise(PAGE_CLOSE_TIMEOUT_MILLIS, 'Operation timed out.')]);
-=======
-                await addTimeoutToPromise(page.close(), PAGE_CLOSE_TIMEOUT_MILLIS, 'Operation timed out.');
->>>>>>> 252b2cca
+                await addTimeoutToPromise(this.puppeteerPool.recyclePage(page), PAGE_CLOSE_TIMEOUT_MILLIS, 'Operation timed out.');
             } catch (err) {
                 log.debug('PuppeteerCrawler: Page.close() failed.', { reason: err && err.message });
             }
