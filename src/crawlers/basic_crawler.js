--- conflicted
+++ resolved
@@ -210,12 +210,8 @@
         } = options;
 
         checkParamPrototypeOrThrow(requestList, 'options.requestList', RequestList, 'Apify.RequestList', true);
-<<<<<<< HEAD
+        checkParamPrototypeOrThrow(proxyConfiguration, 'options.proxyConfiguration', ProxyConfiguration, 'Apify.proxyConfiguration', true);
         checkParamPrototypeOrThrow(requestQueue, 'options.requestQueue', RequestQueue, 'Apify.RequestQueue', true);
-=======
-        checkParamPrototypeOrThrow(proxyConfiguration, 'options.proxyConfiguration', ProxyConfiguration, 'Apify.proxyConfiguration', true);
-        checkParamPrototypeOrThrow(requestQueue, 'options.requestQueue', [RequestQueue, RequestQueueLocal], 'Apify.RequestQueue', true);
->>>>>>> d61204ac
         checkParamOrThrow(handleRequestFunction, 'options.handleRequestFunction', 'Function');
         checkParamOrThrow(handleRequestTimeoutSecs, 'options.handleRequestTimeoutSecs', 'Number');
         checkParamOrThrow(handleFailedRequestFunction, 'options.handleFailedRequestFunction', 'Function');
